import json
import os
import unittest
import zipfile

import numpy as np
import pandas as pd
from tqdm import tqdm

from extract_items import ExtractItems


def extract_zip(input_zip):
    """
    Extracts the contents of a zip file to a specific folder based on its name.

    Args:
        input_zip (str): Path to the zip file to be extracted.

    Raises:
        ValueError: If the input_zip does not contain a recognized folder name.
    """
    if "RAW_FILINGS" in input_zip:
        folder_name = "RAW_FILINGS"
    elif "EXTRACTED_FILINGS" in input_zip:
        folder_name = "EXTRACTED_FILINGS"
    else:
        raise ValueError(f"Unrecognized folder name in `input_zip`: {input_zip}")

    zf = zipfile.ZipFile(input_zip)
    zf.extractall(path=os.path.join("/tmp", "edgar_crawler", folder_name))


class TestExtractItems(unittest.TestCase):
    def test_extract_items_10K(self):
        extract_zip(os.path.join("tests", "fixtures", "RAW_FILINGS", "10-K.zip"))
        extract_zip(os.path.join("tests", "fixtures", "EXTRACTED_FILINGS", "10-K.zip"))

        filings_metadata_df = pd.read_csv(
            os.path.join("tests", "fixtures", "FILINGS_METADATA_TEST.csv"), dtype=str
        )
        filings_metadata_df = filings_metadata_df[filings_metadata_df["Type"] == "10-K"]
        filings_metadata_df = filings_metadata_df.replace({np.nan: None})

        extraction = ExtractItems(
            remove_tables=True,
            items_to_extract=[
<<<<<<< HEAD
                "1", "1A", "1B", "1C", "2", "3", "4", "5", "6", "7",
                "7A", "8", "9", "9A", "9B", "9C", "10", "11", "12",
                "13", "14", "15", "16", #"SIGNATURE"
=======
                "1",
                "1A",
                "1B",
                "2",
                "3",
                "4",
                "5",
                "6",
                "7",
                "7A",
                "8",
                "9",
                "9A",
                "9B",
                "9C",
                "10",
                "11",
                "12",
                "13",
                "14",
                "15",
                "16",  # "SIGNATURE"
>>>>>>> fa6cc0d2
            ],
            include_signature=False,
            raw_files_folder="/tmp/edgar_crawler/RAW_FILINGS/",  # don't want 10-K here because this is added in extract_items.py
            extracted_files_folder="",
            skip_extracted_filings=True,
        )

        failed_items = {}
        for filing_metadata in tqdm(
            list(zip(*filings_metadata_df.iterrows()))[1], unit="filings", ncols=100
        ):
            extraction.determine_items_to_extract(filing_metadata)
            extracted_filing = extraction.extract_items(filing_metadata)

            expected_filing_filepath = os.path.join(
                "/tmp/edgar_crawler/EXTRACTED_FILINGS/10-K",
                f"{filing_metadata['filename'].split('.')[0]}.json",
            )
            with open(expected_filing_filepath) as f:
                expected_filing = json.load(f)

            # instead of checking only the whole extracted filing, we should also check each item
            # and indicate how many items were extracted correctly
            item_correct_dict = {}
            for item in extraction.items_to_extract:
                if item == "SIGNATURE":
                    current_item = "SIGNATURE"
                else:
<<<<<<< HEAD
                    current_item = f'item_{item}'
                if current_item not in expected_filing:
                    expected_filing[current_item] = ""
                item_correct_dict[current_item] = extracted_filing[current_item] == expected_filing[current_item]
=======
                    current_item = f"item_{item}"
                item_correct_dict[current_item] = (
                    extracted_filing[current_item] == expected_filing[current_item]
                )
>>>>>>> fa6cc0d2

            try:
                self.assertEqual(extracted_filing, expected_filing)
            except Exception as e:
                # If the test fails, check which items were not extracted correctly
                failed_items[filing_metadata["filename"]] = [
                    item for item in item_correct_dict if not item_correct_dict[item]
                ]
                exception = e
        if failed_items:
            for i in failed_items:
                # failed_items[i] can be empty if the extracted filing is exactly the same as the test filing but has more items (e.g. Item_16 might be shown as empty)
                print(f"{i}: {failed_items[i]}")
            raise exception

    def test_extract_items_8K(self):
        extract_zip(os.path.join("tests", "fixtures", "RAW_FILINGS", "8-K.zip"))
        extract_zip(os.path.join("tests", "fixtures", "EXTRACTED_FILINGS", "8-K.zip"))

        filings_metadata_df = pd.read_csv(
            os.path.join("tests", "fixtures", "FILINGS_METADATA_TEST.csv"), dtype=str
        )
        filings_metadata_df = filings_metadata_df[filings_metadata_df["Type"] == "8-K"]
        filings_metadata_df = filings_metadata_df.replace({np.nan: None})

        extraction_new = ExtractItems(
            remove_tables=True,
            items_to_extract=[
<<<<<<< HEAD
                "1.01", "1.02", "1.03", "1.04", "1.05", "2.01", "2.02", "2.03", "2.04", "2.05",
                "2.06", "3.01", "3.02", "3.03", "4.01", "4.02", "5.01", "5.02", "5.03", "5.04",
                "5.05", "5.06", "5.07", "5.08", "6.01", "6.02", "6.03", "6.04", "6.05", "7.01",
                "8.01", "9.01", #"SIGNATURE",
                ],
=======
                "1.01",
                "1.02",
                "1.03",
                "1.04",
                "2.01",
                "2.02",
                "2.03",
                "2.04",
                "2.05",
                "2.06",
                "3.01",
                "3.02",
                "3.03",
                "4.01",
                "4.02",
                "5.01",
                "5.02",
                "5.03",
                "5.04",
                "5.05",
                "5.06",
                "5.07",
                "5.08",
                "6.01",
                "6.02",
                "6.03",
                "6.04",
                "6.05",
                "7.01",
                "8.01",
                "9.01",  # "SIGNATURE",
            ],
>>>>>>> fa6cc0d2
            include_signature=False,
            raw_files_folder="/tmp/edgar_crawler/RAW_FILINGS/",
            extracted_files_folder="",
            skip_extracted_filings=True,
        )

        # The 8-K items were named differently prior to August 23, 2004
        extraction_old = ExtractItems(
            remove_tables=True,
            items_to_extract=[
                "1",
                "2",
                "3",
                "4",
                "5",
                "6",
                "7",
                "8",
                "9",
                "10",
                "11",
                "12",  # "SIGNATURE",
            ],
            include_signature=False,
            raw_files_folder="/tmp/edgar_crawler/RAW_FILINGS/",
            extracted_files_folder="",
            skip_extracted_filings=True,
        )

        failed_items = {}
        for filing_metadata in tqdm(
            list(zip(*filings_metadata_df.iterrows()))[1], unit="filings", ncols=100
        ):
            # Prior to August 23, 2004, the 8-K items were named differently
            obsolete_cutoff_date_8k = pd.to_datetime("2004-08-23")
            if pd.to_datetime(filing_metadata["Date"]) > obsolete_cutoff_date_8k:
                extraction = extraction_new
            else:
                extraction = extraction_old
            extraction.determine_items_to_extract(filing_metadata)
            extracted_filing = extraction.extract_items(filing_metadata)

            expected_filing_filepath = os.path.join(
                "/tmp/edgar_crawler/EXTRACTED_FILINGS/8-K",
                f"{filing_metadata['filename'].split('.')[0]}.json",
            )
            with open(expected_filing_filepath) as f:
                expected_filing = json.load(f)

            # instead of checking only the whole extracted filing, we should also check each item
            # and indicate how many items were extracted correctly
            item_correct_dict = {}
            for item in extraction.items_to_extract:
                if item == "SIGNATURE":
                    current_item = "SIGNATURE"
                else:
<<<<<<< HEAD
                    current_item = f'item_{item}'
                if current_item not in expected_filing:
                    expected_filing[current_item] = ""
                item_correct_dict[current_item] = extracted_filing[current_item] == expected_filing[current_item]
=======
                    current_item = f"item_{item}"
                item_correct_dict[current_item] = (
                    extracted_filing[current_item] == expected_filing[current_item]
                )
>>>>>>> fa6cc0d2

            try:
                self.assertEqual(extracted_filing, expected_filing)
            except Exception as e:
                # If the test fails, check which items were not extracted correctly
                failed_items[filing_metadata["filename"]] = [
                    item for item in item_correct_dict if not item_correct_dict[item]
                ]
                exception = e
        if failed_items:
            for i in failed_items:
                # failed_items[i] can be empty if the extracted filing is exactly the same as the test filing but has more items (e.g. Item_16 might be shown as empty)
                print(f"{i}: {failed_items[i]}")
            raise exception


if __name__ == "__main__":
    test = TestExtractItems()
    test.test_extract_items_10K()
    test.test_extract_items_8K()<|MERGE_RESOLUTION|>--- conflicted
+++ resolved
@@ -45,14 +45,10 @@
         extraction = ExtractItems(
             remove_tables=True,
             items_to_extract=[
-<<<<<<< HEAD
-                "1", "1A", "1B", "1C", "2", "3", "4", "5", "6", "7",
-                "7A", "8", "9", "9A", "9B", "9C", "10", "11", "12",
-                "13", "14", "15", "16", #"SIGNATURE"
-=======
                 "1",
                 "1A",
                 "1B",
+                "1C",
                 "2",
                 "3",
                 "4",
@@ -72,7 +68,6 @@
                 "14",
                 "15",
                 "16",  # "SIGNATURE"
->>>>>>> fa6cc0d2
             ],
             include_signature=False,
             raw_files_folder="/tmp/edgar_crawler/RAW_FILINGS/",  # don't want 10-K here because this is added in extract_items.py
@@ -101,17 +96,12 @@
                 if item == "SIGNATURE":
                     current_item = "SIGNATURE"
                 else:
-<<<<<<< HEAD
-                    current_item = f'item_{item}'
+                    current_item = f"item_{item}"
                 if current_item not in expected_filing:
                     expected_filing[current_item] = ""
-                item_correct_dict[current_item] = extracted_filing[current_item] == expected_filing[current_item]
-=======
-                    current_item = f"item_{item}"
                 item_correct_dict[current_item] = (
                     extracted_filing[current_item] == expected_filing[current_item]
                 )
->>>>>>> fa6cc0d2
 
             try:
                 self.assertEqual(extracted_filing, expected_filing)
@@ -140,17 +130,11 @@
         extraction_new = ExtractItems(
             remove_tables=True,
             items_to_extract=[
-<<<<<<< HEAD
-                "1.01", "1.02", "1.03", "1.04", "1.05", "2.01", "2.02", "2.03", "2.04", "2.05",
-                "2.06", "3.01", "3.02", "3.03", "4.01", "4.02", "5.01", "5.02", "5.03", "5.04",
-                "5.05", "5.06", "5.07", "5.08", "6.01", "6.02", "6.03", "6.04", "6.05", "7.01",
-                "8.01", "9.01", #"SIGNATURE",
-                ],
-=======
                 "1.01",
                 "1.02",
                 "1.03",
                 "1.04",
+                "1.05",
                 "2.01",
                 "2.02",
                 "2.03",
@@ -179,7 +163,6 @@
                 "8.01",
                 "9.01",  # "SIGNATURE",
             ],
->>>>>>> fa6cc0d2
             include_signature=False,
             raw_files_folder="/tmp/edgar_crawler/RAW_FILINGS/",
             extracted_files_folder="",
@@ -236,17 +219,12 @@
                 if item == "SIGNATURE":
                     current_item = "SIGNATURE"
                 else:
-<<<<<<< HEAD
-                    current_item = f'item_{item}'
+                    current_item = f"item_{item}"
                 if current_item not in expected_filing:
                     expected_filing[current_item] = ""
-                item_correct_dict[current_item] = extracted_filing[current_item] == expected_filing[current_item]
-=======
-                    current_item = f"item_{item}"
                 item_correct_dict[current_item] = (
                     extracted_filing[current_item] == expected_filing[current_item]
                 )
->>>>>>> fa6cc0d2
 
             try:
                 self.assertEqual(extracted_filing, expected_filing)
